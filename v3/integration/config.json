--- conflicted
+++ resolved
@@ -771,11 +771,10 @@
     "w_subject_given_name_recommended_max_length": {},
     "w_subject_surname_recommended_max_length": {},
     "w_tls_server_cert_valid_time_longer_than_397_days": {},
-<<<<<<< HEAD
     "e_underscore_not_permitted_in_dnsname": {
-=======
+      "ErrCount": 340
+    },
     "e_no_underscores_before_1_6_2": {
->>>>>>> b1bd967f
       "ErrCount": 340
     }
   }
